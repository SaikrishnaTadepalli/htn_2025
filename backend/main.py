from fastapi import FastAPI, WebSocket, WebSocketDisconnect
import logging
import json
import base64
from audio_processor import AudioProcessor
from websocket_manager import manager
from joke_responder import JokeResponder
<<<<<<< HEAD
from joke_tts import JokeTTS
from dotenv import load_dotenv

# Load environment variables from .env file
load_dotenv()
=======
>>>>>>> 54bfd9f3

# Configure logging
logging.basicConfig(level=logging.INFO)
logger = logging.getLogger(__name__)

# Initialize FastAPI app
app = FastAPI()

# Initialize audio processor and joke responder
audio_processor = AudioProcessor()
joke_responder = JokeResponder()

# Initialize joke TTS (optional - only if ElevenLabs API key is available)
joke_tts = None
try:
    joke_tts = JokeTTS()
    logger.info("JokeTTS initialized successfully")
except Exception as e:
    logger.warning(f"JokeTTS not available: {e}")

# Define a simple route
@app.get("/")
def read_root():
    return {"message": "Hello, FastAPI with Audio Processing!"}

@app.get("/items/{item_id}")
def read_item(item_id: int, q: str | None = None):
    return {"item_id": item_id, "q": q}

@app.websocket("/ws/audio")
async def websocket_audio_endpoint(websocket: WebSocket):
    session_id = None

    try:
        # Accept connection
        await websocket.accept()
        logger.info("Audio WebSocket connection established")

        async for message in websocket.iter_text():
            try:
                data = json.loads(message)
                msg_type = data.get("type")

                if msg_type == "session_start":
                    session_id = data.get("session_id", f"session_{id(websocket)}")
                    await manager.connect(websocket, session_id)

                    logger.info(f"Audio session started: {session_id}")
                    await websocket.send_json({
                        "type": "session_started",
                        "session_id": session_id,
                        "status": "ready"
                    })

                elif msg_type == "audio_chunk":
                    session_id = data.get("session_id", "unknown")
                    audio_b64 = data.get("audio_data")
                    logger.info(f"Received audio chunk for {session_id}: {len(audio_b64)} bytes")

                    if audio_b64:
                        # Decode audio data
                        audio_data = base64.b64decode(audio_b64)
                        logger.debug(f"Processing audio chunk for {session_id}: {len(audio_data)} bytes")

                        # Process with AudioProcessor
                        transcription = await audio_processor.process_audio_chunk(
                            audio_data, session_id
                        )

                        if transcription:
                            logger.info(f"Transcription for {session_id}: {transcription}")

                            # Process transcription through joke responder
                            joke_result = await joke_responder.process_text_for_joke(transcription)

                            if joke_result:
                                logger.info(f"Generated joke for {session_id}: {joke_result['joke_response']}")

                                # Send joke response back
                                await websocket.send_json({
                                    "type": "joke_response",
                                    "session_id": session_id,
                                    "original_text": transcription,
                                    "joke": joke_result["joke_response"],
                                    "joke_type": joke_result["joke_type"],
                                    "confidence": joke_result["confidence"],
                                    "timestamp": data.get("timestamp")
                                })
                            else:
                                # Send transcription back if no joke generated
                                await websocket.send_json({
                                    "type": "transcription",
                                    "session_id": session_id,
                                    "text": transcription,
                                    "timestamp": data.get("timestamp")
                                })
<<<<<<< HEAD
                                
                                if joke_response_data:
                                    logger.info(f"Generated joke response for {session_id}: {joke_response_data['joke_response']}")
                                    
                                    # Send joke response back to client
                                    await websocket.send_json({
                                        "type": "joke_response",
                                        "session_id": session_id,
                                        "original_text": joke_response_data["original_text"],
                                        "joke_response": joke_response_data["joke_response"],
                                        "joke_type": joke_response_data["joke_type"],
                                        "confidence": joke_response_data["confidence"],
                                        "timestamp": data.get("timestamp")
                                    })
                                    
                                    # Convert joke to speech if TTS is available
                                    if joke_tts:
                                        try:
                                            logger.info(f"Converting joke to speech for {session_id}")
                                            audio_data = await joke_tts.speak_joke(joke_response_data, play_audio=False)
                                            
                                            if audio_data:
                                                # Send audio data back to client (base64 encoded)
                                                audio_b64 = base64.b64encode(audio_data).decode('utf-8')
                                                await websocket.send_json({
                                                    "type": "joke_audio",
                                                    "session_id": session_id,
                                                    "audio_data": audio_b64,
                                                    "joke_text": joke_response_data["joke_response"],
                                                    "timestamp": data.get("timestamp")
                                                })
                                                logger.info(f"Joke audio sent for {session_id}")
                                            else:
                                                logger.warning(f"Failed to generate audio for joke in {session_id}")
                                        except Exception as e:
                                            logger.error(f"Error generating joke audio for {session_id}: {e}")
                                    
                            except Exception as e:
                                logger.error(f"Error processing joke response for {session_id}: {e}")
=======
>>>>>>> 54bfd9f3

                elif msg_type == "session_end":
                    session_id = data.get("session_id", "unknown")
                    logger.info(f"Audio session ended: {session_id}")

                    # Reset audio buffer
                    audio_processor.reset_buffer()

                    await websocket.send_json({
                        "type": "session_ended",
                        "session_id": session_id
                    })

            except json.JSONDecodeError:
                logger.error("Invalid JSON received in audio WebSocket")
            except Exception as e:
                logger.error(f"Error processing audio message: {e}")

    except WebSocketDisconnect:
        logger.info(f"Audio WebSocket disconnected for session: {session_id}")
        if session_id:
            manager.disconnect(websocket, session_id)
    except Exception as e:
<<<<<<< HEAD
        logger.error(f"Audio WebSocket error: {e}")

@app.websocket("/ws/text")
async def websocket_text_endpoint(websocket: WebSocket):
    """
    WebSocket endpoint for text messages that can trigger joke responses.
    """
    session_id = None

    try:
        # Accept connection
        await websocket.accept()
        logger.info("Text WebSocket connection established")

        async for message in websocket:
            try:
                data = json.loads(message)
                msg_type = data.get("type")

                if msg_type == "session_start":
                    session_id = data.get("session_id", f"text_session_{id(websocket)}")
                    await manager.connect(websocket, session_id)

                    logger.info(f"Text session started: {session_id}")
                    await websocket.send_json({
                        "type": "session_started",
                        "session_id": session_id,
                        "status": "ready"
                    })

                elif msg_type == "text_message":
                    session_id = data.get("session_id", "unknown")
                    text_content = data.get("text", "")

                    if text_content:
                        logger.info(f"Text message for {session_id}: {text_content}")

                        # Send the text message back
                        await websocket.send_json({
                            "type": "text_received",
                            "session_id": session_id,
                            "text": text_content,
                            "timestamp": data.get("timestamp")
                        })

                        # Check if we should respond with a joke
                        try:
                            joke_response_data = await joke_responder.handle_websocket_message({
                                "type": "text_message",
                                "text": text_content,
                                "session_id": session_id
                            })
                            
                            if joke_response_data:
                                logger.info(f"Generated joke response for {session_id}: {joke_response_data['joke_response']}")
                                
                                # Send joke response back to client
                                await websocket.send_json({
                                    "type": "joke_response",
                                    "session_id": session_id,
                                    "original_text": joke_response_data["original_text"],
                                    "joke_response": joke_response_data["joke_response"],
                                    "joke_type": joke_response_data["joke_type"],
                                    "confidence": joke_response_data["confidence"],
                                    "timestamp": data.get("timestamp")
                                })
                                
                                # Convert joke to speech if TTS is available
                                if joke_tts:
                                    try:
                                        logger.info(f"Converting joke to speech for {session_id}")
                                        audio_data = await joke_tts.speak_joke(joke_response_data, play_audio=False)
                                        
                                        if audio_data:
                                            # Send audio data back to client (base64 encoded)
                                            audio_b64 = base64.b64encode(audio_data).decode('utf-8')
                                            await websocket.send_json({
                                                "type": "joke_audio",
                                                "session_id": session_id,
                                                "audio_data": audio_b64,
                                                "joke_text": joke_response_data["joke_response"],
                                                "timestamp": data.get("timestamp")
                                            })
                                            logger.info(f"Joke audio sent for {session_id}")
                                        else:
                                            logger.warning(f"Failed to generate audio for joke in {session_id}")
                                    except Exception as e:
                                        logger.error(f"Error generating joke audio for {session_id}: {e}")
                                
                        except Exception as e:
                            logger.error(f"Error processing joke response for {session_id}: {e}")

                elif msg_type == "session_end":
                    session_id = data.get("session_id", "unknown")
                    logger.info(f"Text session ended: {session_id}")

                    await websocket.send_json({
                        "type": "session_ended",
                        "session_id": session_id
                    })

            except json.JSONDecodeError:
                logger.error("Invalid JSON received in text WebSocket")
            except Exception as e:
                logger.error(f"Error processing text message: {e}")

    except WebSocketDisconnect:
        logger.info(f"Text WebSocket disconnected for session: {session_id}")
        if session_id:
            manager.disconnect(websocket, session_id)
    except Exception as e:
        logger.error(f"Text WebSocket error: {e}")
=======
        logger.error(f"Audio WebSocket error: {e}")
>>>>>>> 54bfd9f3
<|MERGE_RESOLUTION|>--- conflicted
+++ resolved
@@ -5,14 +5,11 @@
 from audio_processor import AudioProcessor
 from websocket_manager import manager
 from joke_responder import JokeResponder
-<<<<<<< HEAD
 from joke_tts import JokeTTS
 from dotenv import load_dotenv
 
 # Load environment variables from .env file
 load_dotenv()
-=======
->>>>>>> 54bfd9f3
 
 # Configure logging
 logging.basicConfig(level=logging.INFO)
@@ -109,48 +106,6 @@
                                     "text": transcription,
                                     "timestamp": data.get("timestamp")
                                 })
-<<<<<<< HEAD
-                                
-                                if joke_response_data:
-                                    logger.info(f"Generated joke response for {session_id}: {joke_response_data['joke_response']}")
-                                    
-                                    # Send joke response back to client
-                                    await websocket.send_json({
-                                        "type": "joke_response",
-                                        "session_id": session_id,
-                                        "original_text": joke_response_data["original_text"],
-                                        "joke_response": joke_response_data["joke_response"],
-                                        "joke_type": joke_response_data["joke_type"],
-                                        "confidence": joke_response_data["confidence"],
-                                        "timestamp": data.get("timestamp")
-                                    })
-                                    
-                                    # Convert joke to speech if TTS is available
-                                    if joke_tts:
-                                        try:
-                                            logger.info(f"Converting joke to speech for {session_id}")
-                                            audio_data = await joke_tts.speak_joke(joke_response_data, play_audio=False)
-                                            
-                                            if audio_data:
-                                                # Send audio data back to client (base64 encoded)
-                                                audio_b64 = base64.b64encode(audio_data).decode('utf-8')
-                                                await websocket.send_json({
-                                                    "type": "joke_audio",
-                                                    "session_id": session_id,
-                                                    "audio_data": audio_b64,
-                                                    "joke_text": joke_response_data["joke_response"],
-                                                    "timestamp": data.get("timestamp")
-                                                })
-                                                logger.info(f"Joke audio sent for {session_id}")
-                                            else:
-                                                logger.warning(f"Failed to generate audio for joke in {session_id}")
-                                        except Exception as e:
-                                            logger.error(f"Error generating joke audio for {session_id}: {e}")
-                                    
-                            except Exception as e:
-                                logger.error(f"Error processing joke response for {session_id}: {e}")
-=======
->>>>>>> 54bfd9f3
 
                 elif msg_type == "session_end":
                     session_id = data.get("session_id", "unknown")
@@ -174,7 +129,6 @@
         if session_id:
             manager.disconnect(websocket, session_id)
     except Exception as e:
-<<<<<<< HEAD
         logger.error(f"Audio WebSocket error: {e}")
 
 @app.websocket("/ws/text")
@@ -286,7 +240,4 @@
         if session_id:
             manager.disconnect(websocket, session_id)
     except Exception as e:
-        logger.error(f"Text WebSocket error: {e}")
-=======
-        logger.error(f"Audio WebSocket error: {e}")
->>>>>>> 54bfd9f3
+        logger.error(f"Text WebSocket error: {e}")